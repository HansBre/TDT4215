--- conflicted
+++ resolved
@@ -50,15 +50,6 @@
     action='store_true',
 )
 
-<<<<<<< HEAD
-
-def is_relevant(testset_by_user, uid, iid):
-    if uid in testset_by_user and iid in testset_by_user[uid]:
-        if testset_by_user[uid][iid] >= relevance_threshold:
-            return True
-    return False
-
-=======
 parser.add_argument(
     '--seed', '-s',
     help='Random seed to use. Set this to have reproducible experiments, so '
@@ -68,7 +59,14 @@
     default=None,
     type=int,
 )
->>>>>>> de564fe0
+
+
+def is_relevant(testset_by_user, uid, iid):
+    if uid in testset_by_user and iid in testset_by_user[uid]:
+        if testset_by_user[uid][iid] >= relevance_threshold:
+            return True
+    return False
+
 
 args = parser.parse_args()
 
@@ -153,7 +151,6 @@
         user_gen = trainset.all_users()
 
         algo.fit(trainset)
-<<<<<<< HEAD
 
         # Key articles by userIDS so we can retrieve them and merge them with anti testset later
         # After this dict is build it will contain for each user : (uid, articleID, rating) tuples for each article in
@@ -204,6 +201,25 @@
             if (args.verbose):
                 print('Starting testing')
             predictions = algo.test(batch_testset)
+            
+            if args.csv:
+                def float2csv(f):
+                    return str(f).replace('.', ',')
+
+                for p in predictions:
+                    details = p.details
+                    individual_p = {res.algorithm_name: float2csv(res.prediction)
+                                    for res in details.values()
+                                    if isinstance(res, AlgorithmResult)}
+                    csv_writer.writerow({
+                        'uid': p.uid,
+                        'iid': p.iid,
+                        'estimated': float2csv(p.est),
+                        **individual_p,
+                        'actual': float2csv(p.r_ui),
+                        'error': float2csv(abs(p.est-p.r_ui)),
+                    })
+                    
             if (args.verbose):
                 print('Getting top_n')
             top_n = get_top_n(predictions, n=10)
@@ -264,61 +280,6 @@
         # print(round(n / trainset.n_users, 4), "%", end='       \r')
         # newline
         # print()
-=======
-        predictions = algo.test(testset)
-
-        if args.csv:
-            def float2csv(f):
-                return str(f).replace('.', ',')
-
-            for p in predictions:
-                details = p.details
-                individual_p = {res.algorithm_name: float2csv(res.prediction)
-                                for res in details.values()
-                                if isinstance(res, AlgorithmResult)}
-                csv_writer.writerow({
-                    'uid': p.uid,
-                    'iid': p.iid,
-                    'estimated': float2csv(p.est),
-                    **individual_p,
-                    'actual': float2csv(p.r_ui),
-                    'error': float2csv(abs(p.est-p.r_ui)),
-                })
-        else:
-            errors = map(lambda p: abs(p.r_ui - p.est), predictions)
-            if args.verbose:
-                print("Avg. Rating Error:", statistics.median(errors))
-
-        if args.metrics:
-            # Evaluate Metrics
-            precision_pr_user, recall_pr_user = precision_recall_at_k(predictions, threshold=rating_threshold)
-            fold_average_precision = np.average(list(precision_pr_user.values()))
-            fold_average_recall = np.average(list(recall_pr_user.values()))
-            fold_average_f1 = get_f1(fold_average_precision, fold_average_recall)
-            # Build prediction sets grouped by user for roc_auc metric evaluation & MHRH
-            true, test = [], []
-            users_predictions = dict()
-            for prediction in predictions:
-                is_relevant = 1 if prediction.r_ui > rating_threshold else 0
-                estimated_relevant = 1 if prediction.est > rating_threshold else 0
-                true.append(is_relevant)
-                test.append(estimated_relevant)
-                if prediction.uid in users_predictions.keys():
-                    users_predictions[prediction.uid].append(prediction)
-                else:
-                    users_predictions[prediction.uid] = [prediction]
-            fold_roc_auc_score = roc_auc_score(true, test)
-
-            # MHRH TODO
-            # for user_id, predictions in users_predictions.items():
-                # predictions.sort(key=lambda x: x.est, reverse=True)
-                # Now we chan calculate mhrh over the first k elements in the sorted list.
-
-            sum_precision += fold_average_precision
-            sum_recall += fold_average_recall
-            sum_f1 += fold_average_f1
-            sum_roc_auc_score += fold_roc_auc_score
->>>>>>> de564fe0
 
     if args.metrics:
         average_recall = sum_recall / (n_folds * num_testing_batches)
