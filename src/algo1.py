import argparse
from surprise import Dataset
from surprise import Reader
from surprise import SVD
from surprise.model_selection import KFold
import statistics
import csv
<<<<<<< HEAD
from src.hybrid import Hybrid, AlgorithmTuple
=======
from tools.prediction_tools import precision_recall_at_k, get_f1
from sklearn.metrics import roc_auc_score
import numpy as np
>>>>>>> c351e291


parser = argparse.ArgumentParser(
    description='Make predictions using the SVD algorithm. '
                'Prints median prediction error per split. '
                'The active time is the variable being predicted.',
)
parser.add_argument(
    '--input', '-i',
    help='Preprocessed file with user, item and active time. '
         '(Default: %(default)s)',
    default='dataset1.txt',
)
parser.add_argument(
    '--csv', '-o',
    help='When given, create a comma separated values file suitable for '
         'programs like Excel and Libreoffice Calc. Includes item and user ID,'
         'original active time, predicted active time and difference between '
         'those two.',
    default=False,
)

parser.add_argument(
    '--metrics', '-m',
    help='When given prints metrics',
    default=False,
)

args = parser.parse_args()

reader = Reader(line_format='user item rating', sep='\t')
data = Dataset.load_from_file(args.input, reader=reader)

algo = Hybrid((
    # Singular Value Decomposition (SVD) is used for this example
    AlgorithmTuple(SVD(), 1),
))

n_folds = 5
kf = KFold(n_splits=n_folds)

if args.csv:
    output_file = open(args.csv, 'wt', newline='')
    try:
        fields = ['uid', 'iid', 'estimated', 'actual', 'error']
        csv_writer = csv.DictWriter(output_file, fieldnames=fields,
                                    dialect='unix')
        csv_writer.writeheader()
    except Exception:
        output_file.close()
        raise

try:
    sum_precision, sum_recall, sum_f1, sum_roc_auc_score = 0, 0, 0, 0
    for trainset, testset in kf.split(data):
        algo.fit(trainset)
        predictions = algo.test(testset)

        if args.csv:
            def float2csv(f):
                return str(f).replace('.', ',')

            for p in predictions:
                csv_writer.writerow({
                    'uid': p.uid,
                    'iid': p.iid,
                    'estimated': float2csv(p.est),
                    'actual': float2csv(p.r_ui),
                    'error': float2csv(abs(p.est-p.r_ui)),
                })
        else:
            errors = map(lambda p: abs(p.r_ui - p.est), predictions)
            print(statistics.median(errors))

        if args.metrics:
            # Evaluate Metrics
            precision_pr_user, recall_pr_user = precision_recall_at_k(predictions)
            fold_average_precision = np.average(list(precision_pr_user.values()))
            fold_average_recall = np.average(list(recall_pr_user.values()))
            fold_average_f1 = get_f1(fold_average_precision, fold_average_recall)
            true, test = [], []
            users_predictions = dict()
            for prediction in predictions:
                true.append(prediction.r_ui)
                test.append(prediction.est)
                if prediction.uid in users_predictions.keys():
                    users_predictions[prediction.uid].append(prediction)
                else:
                    users_predictions[prediction.uid] = [prediction]
            fold_roc_auc_score = roc_auc_score(true, test)

            # MHRH TODO
            for user_id, predictions in users_predictions.items():
                predictions.sort(key=lambda x: x.est, reverse=True)
                # Now we chan calculate mhrh over the first k elements in the sorted list.

            sum_precision += fold_average_precision
            sum_recall += fold_average_recall
            sum_f1 += fold_average_f1
            sum_roc_auc_score += fold_roc_auc_score

    if args.metrics:
        average_recall = sum_recall / n_folds
        average_precision = sum_precision / n_folds
        average_f1 = sum_f1 / n_folds
        average_roc_auc = sum_roc_auc_score / n_folds
        print("---RESULT---")
        print("Average Precision:", average_precision)
        print("Average Recall:", average_recall)
        print("Average F1:", average_f1)
        print("Average ROC AUC:", average_roc_auc)

finally:
    if args.csv:
        output_file.close()<|MERGE_RESOLUTION|>--- conflicted
+++ resolved
@@ -5,13 +5,10 @@
 from surprise.model_selection import KFold
 import statistics
 import csv
-<<<<<<< HEAD
-from src.hybrid import Hybrid, AlgorithmTuple
-=======
 from tools.prediction_tools import precision_recall_at_k, get_f1
 from sklearn.metrics import roc_auc_score
 import numpy as np
->>>>>>> c351e291
+from src.hybrid import Hybrid, AlgorithmTuple
 
 
 parser = argparse.ArgumentParser(
